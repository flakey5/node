--- conflicted
+++ resolved
@@ -1,4 +1,3 @@
-<<<<<<< HEAD
 2013.05.13, Version 0.11.2 (Unstable)
 
 * uv: Upgrade to 0.11.2
@@ -59,8 +58,44 @@
 * build: allow building with dtrace on osx (Dave Pacheco)
 
 * zlib: allow passing options to convenience methods (Kyle Robinson Young)
-=======
-2013.06.18, Version 0.10.12 (Stable)
+
+
+2013.03.28, Version 0.11.0 (Unstable), bce38b3d74e64fcb7d04a2dd551151da6168cdc5
+
+* V8: update to 3.17.13
+
+* os: use %SystemRoot% or %windir% in os.tmpdir() (Suwon Chae)
+
+* util: fix util.inspect() line width calculation (Marcin Kostrzewa)
+
+* buffer: remove _charsWritten (Trevor Norris)
+
+* fs: uv_[fl]stat now reports subsecond resolution (Timothy J Fontaine)
+
+* fs: Throw if error raised and missing callback (bnoordhuis)
+
+* tls: expose SSL_CTX_set_timeout via tls.createServer (Manav Rathi)
+
+* tls: remove harmful unnecessary bounds checking (Marcel Laverdet)
+
+* buffer: write ascii strings using WriteOneByte (Trevor Norris)
+
+* dtrace: fix generation of v8 constants on freebsd (Fedor Indutny)
+
+* dtrace: x64 ustack helper (Fedor Indutny)
+
+* readline: handle wide characters properly (Nao Iizuka)
+
+* repl: Use a domain to catch async errors safely (isaacs)
+
+* repl: emit 'reset' event when context is reset (Sami Samhuri)
+
+* util: custom `inspect()` method may return an Object (Nathan Rajlich)
+
+* console: `console.dir()` bypasses inspect() methods (Nathan Rajlich)
+
+
+2013.06.18, Version 0.10.12 (Stable), a088cf4f930d3928c97d239adf950ab43e7794aa
 
 * npm: Upgrade to 1.2.32
 
@@ -91,8 +126,6 @@
 
 * net: Fix busy loop on POLLERR|POLLHUP on older linux kernels (Ben Noordhuis, isaacs)
 
->>>>>>> 3fac4157
-
 
 2013.06.04, Version 0.10.10 (Stable), 25e51c396aa23018603baae2b1d9390f5d9db496
 
@@ -248,41 +281,6 @@
 * crypto: Pass options to ctor calls (isaacs)
 
 * src: tie process.versions.uv to uv_version_string() (Ben Noordhuis)
-
-
-2013.03.28, Version 0.11.0 (Unstable), bce38b3d74e64fcb7d04a2dd551151da6168cdc5
-
-* V8: update to 3.17.13
-
-* os: use %SystemRoot% or %windir% in os.tmpdir() (Suwon Chae)
-
-* util: fix util.inspect() line width calculation (Marcin Kostrzewa)
-
-* buffer: remove _charsWritten (Trevor Norris)
-
-* fs: uv_[fl]stat now reports subsecond resolution (Timothy J Fontaine)
-
-* fs: Throw if error raised and missing callback (bnoordhuis)
-
-* tls: expose SSL_CTX_set_timeout via tls.createServer (Manav Rathi)
-
-* tls: remove harmful unnecessary bounds checking (Marcel Laverdet)
-
-* buffer: write ascii strings using WriteOneByte (Trevor Norris)
-
-* dtrace: fix generation of v8 constants on freebsd (Fedor Indutny)
-
-* dtrace: x64 ustack helper (Fedor Indutny)
-
-* readline: handle wide characters properly (Nao Iizuka)
-
-* repl: Use a domain to catch async errors safely (isaacs)
-
-* repl: emit 'reset' event when context is reset (Sami Samhuri)
-
-* util: custom `inspect()` method may return an Object (Nathan Rajlich)
-
-* console: `console.dir()` bypasses inspect() methods (Nathan Rajlich)
 
 
 2013.03.28, Version 0.10.2 (Stable), 1e0de9c426e07a260bbec2d2196c2d2db8eb8886

<<<<<<< HEAD
2012.02.23, Version 0.7.5 (unstable)

* startup speed improvements (Maciej Małecki)

* crypto: add function getDiffieHellman() (Tomasz Buchert)

* buffer: support decoding of URL-safe base64 (Ben Noordhuis)

* Make QueryString.parse() even faster (Brian White)

* url: decode url entities in auth section (Ben Noordhuis)

* http: support PURGE request method (Ben Noordhuis)

* http: Generate Date headers on responses (Mark Nottingham)

* Fix #2762: Add callback to close function. (Mikeal Rogers)

* dgram: fix out-of-bound memory read (Ben Noordhuis)

* repl: add automatic loading of built-in libs (Brandon Benvie)

* repl: remove double calls where possible (Fedor Indutny)

* Readline improvements. Related: #2737 #2756 (Colton Baker)

* build: disable -fomit-frame-pointer on solaris (Dave Pacheco)

* build: arch detection improvements (Nathan Rajlich)

* build: Make a fat binary for the OS X `make pkg`. (Nathan Rajlich)

* jslint src/ and lib/ on 'make test' (isaacs)



2012.02.14, Version 0.7.4 (unstable), de21de920cf93ec40736ada3792a7f85f3eadeda

* Upgrade V8 to 3.9.5

* Upgrade npm to 1.1.1

* build: Detect host_arch better (Karl Skomski)

* debugger: export `debug_port` to `process` (Fedor Indutny)

* api docs: CSS bug fixes (isaacs)

* build: use -fPIC for native addons on UNIX (Nathan Rajlich)

* Re-add top-level v8::Locker (Marcel Laverdet)

* Move images out of the dist tarballs (isaacs)

* libuv: Remove uv_export and uv_import (Ben Noordhuis)

* build: Support x64 build on Windows (Igor Zinkovsky)


2012.02.07, Version 0.7.3 (unstable), 99059aad8d654acda4abcfaa68df182b50f2ec90

* Upgrade V8 to 3.9.2

* Revert support for isolates. (Ben Noordhuis)

* cluster: Cleanup docs, event handling, and process.disconnect (Andreas Madsen)

* gyp_addon: link with node.lib on Windows (Nathan Rajlich)

* http: fix case where http-parser is freed twice (koichik)

* Windows: disable RTTI and exceptions (Bert Belder)


2012.02.01, Version 0.7.2 (unstable), ec79acb3a6166e30f0bf271fbbfda1fb575b3321

* Update V8 to 3.8.9

* Support for sharing streams across Isolates (Igor Zinkovsky)

* #2636 - Fix case where http_parsers are freed too early (koichik)

* url: Support for IPv6 addresses in URLs (Łukasz Walukiewicz)

* child_process: Add disconnect() method to child processes (Andreas Madsen)

* fs: add O_EXCL support, exclusive open file (Ben Noordhuis)

* fs: more specific error messages (Tj Holowaychuk)

* tty: emit 'unknown' key event if key sequence not found (Dan VerWeire, Nathan Rajlich)

* build: compile release build too if BUILDTYPE=Debug (Ben Noordhuis)

* module: fix --debug-brk on symlinked scripts (Fedor Indutny)

* zlib: fix `Failed to set dictionary` issue (Fedor Indutny)

* waf: predict target arch for OS X (Fedor Indutny)


2012.01.23, Version 0.7.1 (unstable), a74354735ab5d5b0fa35a1e4ff7e653757d2069b

* Update V8 to 3.8.8

* Install node-waf by default (Fedor Indutny)

* crypto: Add ability to turn off PKCS padding (Ingmar Runge)

* v8: implement VirtualMemory class on SunOS (Ben Noordhuis)

* Add cluster.setupMaster (Andreas Madsen)

* move `path.exists*` to `fs.exists*` (Maciej Małecki)

* typed arrays: set class name (Ben Noordhuis)

* libuv bug fixes (Igor Zinkovsky, Ben Noordhuis, Dan VerWeire)


2012.01.16, Version 0.7.0 (unstable), 9cc55dca6f67a6096c858b841c677b0593404321

* Upgrade V8 to 3.8.6

* Use GYP build system on unix (Ben Noordhuis)

* Experimenetal isolates support (Ben Noordhuis)

* Improvements to Cluster API (Andreas Madsen)

* Use isolates for internal debugger (Fedor Indutny)

* Bug fixes
=======
2012.03.02 Version 0.6.12 (stable)

* Upgrade V8 to 3.6.6.24

* dtrace ustack helper improvements (Dave Pacheco)

* API Documentation refactor (isaacs)

* #2827 net: fix race write() before and after connect() (koichik)

* #2554 #2567 throw if fs args for 'start' or 'end' are strings (AJ ONeal)

* punycode: Update to v1.0.0 (Mathias Bynens)

* Make a fat binary for the OS X pkg (isaacs)

* Fix hang on accessing process.stdin (isaacs)

* repl: make tab completion work on non-objects (Nathan Rajlich)

* Fix fs.watch on OS X (Ben Noordhuis)

* Fix #2515 nested setTimeouts cause premature process exit (Ben Noordhuis)

* windows: fix time conversion in stat (Igor Zinkovsky)

* windows: fs: handle EOF in read (Brandon Philips)

* windows: avoid IOCP short-circuit on non-ifs lsps (Igor Zinkovsky)

* Upgrade npm to 1.1.4 (isaacs)
  - windows fixes
  - Bundle nested bundleDependencies properly
  - install: support --save with url install targets
  - shrinkwrap: behave properly with url-installed modules
  - support installing uncompressed tars or single file modules from urls etc.
  - don't run make clean on rebuild
  - support HTTPS-over-HTTP proxy tunneling
>>>>>>> 5ca5ec33


2012.02.17 Version 0.6.11 (stable), 1eb1fe32250fc88cb5b0a97cddf3e02be02e3f4a

* http: allow multiple WebSocket RFC6455 headers (Einar Otto Stangvik)

* http: allow multiple WWW-Authenticate headers (Ben Noordhuis)

* windows: support unicode argv and environment variables (Bert Belder)

* tls: mitigate session renegotiation attacks (Ben Noordhuis)

* tcp, pipe: don't assert on uv_accept() errors (Ben Noordhuis)

* tls: Allow establishing secure connection on the existing socket (koichik)

* dgram: handle close of dgram socket before DNS lookup completes (Seth Fitzsimmons)

* windows: Support half-duplex pipes (Igor Zinkovsky)

* build: disable omit-frame-pointer on solaris systems (Dave Pacheco)

* debugger: fix --debug-brk (Ben Noordhuis)

* net: fix large file downloads failing (koichik)

* fs: fix ReadStream failure to read from existing fd (Christopher Jeffrey)

* net: destroy socket on DNS error (Stefan Rusu)

* dtrace: add missing translator (Dave Pacheco)

* unix: don't flush tty on switch to raw mode (Ben Noordhuis)

* windows: reset brightness when reverting to default text color (Bert Belder)

* npm: update to 1.1.1
  - Update which, fstream, mkdirp, request, and rimraf
  - Fix #2123 Set path properly for lifecycle scripts on windows
  - Mark the root as seen, so we don't recurse into it. Fixes #1838. (Martin Cooper)


2012.02.02, Version 0.6.10 (stable), 051908e023f87894fa68f5b64d0b99a19a7db01e

* Update V8 to 3.6.6.20

* Add npm msysgit bash shim to msi installer (isaacs)

* buffers: fix intermittent out of bounds error (Ben Noordhuis)

* buffers: honor length argument in base64 decoder (Ben Noordhuis)

* windows: Fix path.exists regression (Bert Belder)

* Make QueryString.parse run faster (Philip Tellis)

* http: avoid freeing http-parser objects too early (koichik)

* timers: add v0.4 compatibility hack (Ben Noordhuis)

* Proper EPERM error code support (Igor Zinkovsky, Brandon Philips)

* dgram: Implement udp multicast methods on windows (Bert Belder)


2012.01.27, Version 0.6.9 (stable), f19e20d33f57c4d2853aaea7d2724d44f3b0012f

* dgram: Bring back missing functionality for Unix (Dan VerWeire, Roman Shtylman, Ben Noordhuis)
  - Note: Windows UDP support not yet complete.

* http: Fix parser memory leak (koichik)

* zlib: Fix #2365 crashes on invalid input (Nicolas LaCasse)

* module: fix --debug-brk on symlinked scripts (Fedor Indutny)

* Documentation Restyling (Matthew Fitzsimmons)

* Update npm to 1.1.0-3 (isaacs)

* Windows: fix regression in stat() calls to C:\ (Bert Belder)


2012.01.19, Version 0.6.8 (stable), d18cebaf8a7ac701dabd71a3aa4eb0571db6a645

* Update V8 to 3.6.6.19

* Numeric key hash collision fix for V8 (Erik Corry, Fedor Indutny)

* Add missing TTY key translations for F1-F5 on Windows (Brandon Benvie)

* path.extname bugfix with . and .. paths (Bert Belder)

* cluster: don't always kill the master on uncaughtException (Ben Noordhuis)

* Update npm to 1.1.0-2 (isaacs)

* typed arrays: set class name (Ben Noordhuis)

* zlib binding cleanup (isaacs, Bert Belder)

* dgram: use slab memory allocator (Michael Bernstein)

* fix segfault #2473

* #2521 60% improvement in fs.stat on Windows (Igor Zinkovsky)


2012.01.06, Version 0.6.7 (stable), d5a189acef14a851287ee555f7a39431fe276e1c

* V8 hash collision fix (Breaks MIPS) (Bert Belder, Erik Corry)

* Upgrade V8 to 3.6.6.15

* Upgrade npm to 1.1.0-beta-10 (isaacs)

* many doc updates (Ben Noordhuis, Jeremy Martin, koichik, Dave Irvine,
  Seong-Rak Choi, Shannen, Adam Malcontenti-Wilson, koichik)

* Fix segfault in node_http_parser.cc

* dgram, timers: fix memory leaks (Ben Noordhuis, Yoshihiro Kikuchi)

* repl: fix repl.start not passing the `ignoreUndefined` arg (Damon Oehlman)

* #1980: Socket.pause null reference when called on a closed Stream (koichik)

* #2263: XMLHttpRequest piped in a writable file stream hang (koichik)

* #2069: http resource leak (koichik)

* buffer.readInt global pollution fix (Phil Sung)

* timers: fix performance regression (Ben Noordhuis)

* #2308, #2246: node swallows openssl error on request (koichik)

* #2114: timers: remove _idleTimeout from item in .unenroll() (James Hartig)

* #2379: debugger: Request backtrace w/o refs (Fedor Indutny)

* simple DTrace ustack helper (Dave Pacheco)

* crypto: rewrite HexDecode without snprintf (Roman Shtylman)

* crypto: don't ignore DH init errors (Ben Noordhuis)


2011.12.14, Version 0.6.6

* npm update to 1.1.0-beta-4 (Isaac Z. Schlueter)

* cli: fix output of --help (Ben Noordhuis)

* new website

* pause/resume semantics for stdin (Isaac Z. Schlueter)

* Travis CI integration (Maciej Małecki)

* child_process: Fix bug regarding closed stdin (Ben Noordhuis)

* Enable upgrades in MSI. (Igor Zinkovsky)

* net: Fixes memory leak (Ben Noordhuis)

* fs: handle fractional or NaN ReadStream buffer size (Ben Noordhuis)

* crypto: fix memory leaks in PBKDF2 error path (Ben Noordhuis)


2011.12.04, Version 0.6.5 (stable), 6cc94db653a2739ab28e33b2d6a63c51bd986a9f

* npm workaround Windows antivirus software (isaacs)

* Upgrade V8 to 3.6.6.11


2011.12.02, Version 0.6.4 (stable), 9170077f13e5e5475b23d1d3c2e7f69bfe139727

* doc improvements (Kyle Young, Tim Oxley, Roman Shtylman, Mathias Bynens)

* upgrade bundled npm (Isaac Schlueter)

* polish Windows installer (Igor Zinkovsky, Isaac Schlueter)

* punycode: upgrade to v0.2.1 (Mathias Bynens)

* build: add –without-npm flag to configure script

* sys: deprecate module some more, print stack trace if NODE_DEBUG=sys

* cli: add -p switch, prints result of –eval

* #1997: fix Blowfish ECB encryption and decryption (Ingmar Runge)

* #2223: fix socket ‘close’ event being emitted twice

* #2224: fix RSS memory usage > 4 GB reporting (Russ Bradberry)

* #2225: fix util.inspect() object stringification bug (Nathan Rajlich)


2011.11.25, Version 0.6.3 (stable), b159c6d62e5756d3f8847419d29c6959ea288b56

* #2083 Land NPM in Node. It is included in packages/installers and installed
  on `make install`.

* #2076 Add logos to windows installer.

* #1711 Correctly handle http requests without headers. (Ben Noordhuis,
  Felix Geisendörfer)

* TLS: expose more openssl SSL context options and constants. (Ben Noordhuis)

* #2177 Windows: don't kill UDP socket when a packet fails to reach its
  destination. (Bert Belder)

* Windows: support paths longer than 260 characters. (Igor Zinkovsky)

* Windows: correctly resolve drive-relative paths. (Bert Belder)

* #2166 Don't leave file descriptor open after lchmod. (Isaac Schlueter)

* #2084 Add OS X .pkg build script to make file.

* #2160 Documentation improvements. (Ben Noordhuis)


2011.11.18, Version 0.6.2 (stable), a4402f0b2e410b19375a1d5c5fb7fe7f66f3c7f8

* doc improvements (Artur Adib, Trevor Burnham, Ryan Emery, Trent Mick)

* timers: remember extra setTimeout() arguments when timeout==0

* punycode: use Mathias Bynens's punycode library, it's more compliant

* repl: improved tab completion (Ryan Emery)

* buffer: fix range checks in .writeInt() functions (Lukasz Walukiewicz)

* tls: make cipher list configurable

* addons: make Buffer and ObjectWrap visible to Windows add-ons (Bert Belder)

* crypto: add PKCS#1 a.k.a RSA public key verification support

* windows: fix stdout writes when redirected to nul

* sunos: fix build on Solaris and Illumos

* Upgrade V8 to 3.6.6.8


2011.11.11, Version 0.6.1 (stable), 170f2addb2dd0c625bc4a6d461e89a31ad68b79b

* doc improvements (Eric Lovett, Ben Noordhuis, Scott Anderson, Yoji SHIDARA)

* crypto: make thread-safe (Ben Noordhuis)

* fix process.kill error object

* debugger: correctly handle source with multi-byte characters (Shigeki Ohtsu)

* make stdout and stderr non-destroyable (Igor Zinkovsky)

* fs: don't close uninitialized fs.watch handle (Ben Noordhuis)

* #2026 fix man page install on BSDs (Ben Noordhuis)

* #2040 fix unrecognized errno assert in uv_err_name

* #2043 fs: mkdir() should call callback if mode is omitted

* #2045 fs: fix fs.realpath on windows to return on error (Benjamin Pasero)

* #2047 minor cluster improvements

* #2052 readline get window columns correctly

* Upgrade V8 to 3.6.6.7


2011.11.04, Version 0.6.0 (stable), 865b077819a9271a29f982faaef99dc635b57fbc

* print undefined on undefined values in REPL (Nathan Rajlich)

* doc improvements (koichik, seebees, bnoordhuis,
  Maciej Małecki, Jacob Kragh)

* support native addon loading in windows (Bert Belder)

* rename getNetworkInterfaces() to networkInterfaces() (bnoordhuis)

* add pending accepts knob for windows (igorzi)

* http.request(url.parse(x)) (seebees)

* #1929 zlib Respond to 'resume' events properly (isaacs)

* stream.pipe: Remove resume and pause events

* test fixes for windows (igorzi)

* build system improvements (bnoordhuis)

* #1936 tls: does not emit 'end' from EncryptedStream (koichik)

* #758 tls: add address(), remoteAddress/remotePort

* #1399 http: emit Error object after .abort() (bnoordhuis)

* #1999 fs: make mkdir() default to 0777 permissions (bnoordhuis)

* #2001 fix pipe error codes

* #2002 Socket.write should reset timeout timer

* stdout and stderr are blocking when associated with file too.

* remote debugger support on windows (Bert Belder)

* convenience methods for zlib (Matt Robenolt)

* process.kill support on windows (igorzi)

* process.uptime() support on windows (igorzi)

* Return IPv4 addresses before IPv6 addresses from getaddrinfo

* util.inspect improvements (Nathan Rajlich)

* cluster module api changes

* Downgrade V8 to 3.6.6.6


2011.10.21, Version 0.5.10 (unstable), 220e61c1f65bf4db09699fcf6399c0809c0bc446

* Remove cmake build system, support for Cygwin, legacy code base,
	process.ENV, process.ARGV, process.memoryUsage().vsize, os.openOSHandle

* Documentation improvments (Igor Zinkovsky, Bert Belder, Ilya Dmitrichenko,
koichik, Maciej Małecki, Guglielmo Ferri, isaacs)

* Performance improvements (Daniel Ennis, Bert Belder, Ben Noordhuis)

* Long process.title support (Ben Noordhuis)

* net: register net.Server callback only once (Simen Brekken)

* net: fix connect queue bugs (Ben Noordhuis)

* debugger: fix backtrace err handling (Fedor Indutny)

* Use getaddrinfo instead of c-ares for dns.lookup

* Emit 'end' from crypto streams on close

* #1902 buffer: use NO_NULL_TERMINATION flag (koichik)

* #1907 http: Added support for HTTP PATCH verb (Thomas Parslow)

* #1644 add GetCPUInfo on windows (Karl Skomski)

* #1484, #1834, #1482, #771 Don't use a separate context for the repl.
  (isaacs)

* #1882 zlib Update 'availOutBefore' value, and test (isaacs)

* #1888 child_process.fork: don't modify args (koichik)

* #1516 tls: requestCert unusable with Firefox and Chrome (koichik)

* #1467 tls: The TLS API is inconsistent with the TCP API (koichik)

* #1894 net: fix error handling in listen() (koichik)

* #1860 console.error now goes through uv_tty_t

* Upgrade V8 to 3.7.0

* Upgrade GYP to r1081


2011.10.10, Version 0.5.9 (unstable)

* fs.watch interface backed by kqueue, inotify, and ReadDirectoryChangesW
  (Igor Zinkovsky, Ben Noordhuis)

* add dns.resolveTxt (Christian Tellnes)

* Remove legacy http library (Ben Noordhuis)

* child_process.fork returns and works on Windows. Allows passing handles.
  (Igor Zinkovsky, Bert Belder)

* #1774 Lint and clean up for --harmony_block_scoping (Tyler Larson, Colton
  Baker)

* #1813 Fix ctrl+c on Windows (Bert Belder)

* #1844 unbreak --use-legacy (Ben Noordhuis)

* process.stderr now goes through libuv. Both process.stdout and
  process.stderr are blocking when referencing a TTY.

* net_uv performance improvements (Ben Noordhuis, Bert Belder)


2011.09.30, Version 0.5.8 (unstable), 7cc17a0cea1d25188c103745a7d0c24375e3a609

* zlib bindings (isaacs)

* Windows supports TTY ANSI escape codes (Bert Belder)

* Debugger improvements (Fedor Indutny)

* crypto: look up SSL errors with ERR_print_errors() (Ben Noordhuis)

* dns callbacks go through MakeCallback now

* Raise an error when a malformed package.json file is found. (Ben Leslie)

* buffers: handle bad length argument in constructor (Ben Noordhuis)

* #1726, unref process.stdout

* Doc improvements (Ben Noordhuis, Fedor Indutny, koichik)

* Upgrade libuv to fe18438


2011.09.16, Version 0.5.7 (unstable), 558241166c4f3c516e5a448e676db0b57119212f

* Upgrade V8 to 3.6.4

* Improve Windows compatibility

* Documentation improvements

* Debugger and REPL improvements (Fedor Indutny)

* Add legacy API support: net.Stream(fd), process.stdout.writable,
  process.stdout.fd

* Fix mkdir EEXIST handling (isaacs)

* Use net_uv instead of net_legacy for stdio

* Do not load readline from util.inspect

* #1673 Fix bug related to V8 context with accessors (Fedor Indutny)

* #1634 util: Fix inspection for Error (koichik)

* #1645 fs: Add positioned file writing feature to fs.WriteStream (Thomas
  Shinnick)

* #1637 fs: Unguarded fs.watchFile cache statWatchers checking fixed (Thomas
  Shinnick)

* #1695 Forward customFds to ChildProcess.spawn

* #1707 Fix hasOwnProperty security problem in querystring (isaacs)

* #1719 Drain OpenSSL error queue


2011.09.08, Version 0.5.6 (unstable)

* #345, #1635, #1648 Documentation improvements (Thomas Shinnick,
  Abimanyu Raja, AJ ONeal, Koichi Kobayashi, Michael Jackson, Logan Smyth,
  Ben Noordhuis)

* #650 Improve path parsing on windows (Bert Belder)

* #752 Remove headers sent check in OutgoingMessage.getHeader()
  (Peter Lyons)

* #1236, #1438, #1506, #1513, #1621, #1640, #1647 Libuv-related bugs fixed
  (Jorge Chamorro Bieling, Peter Bright, Luis Lavena, Igor Zinkovsky)

* #1296, #1612 crypto: Fix BIO's usage. (Koichi Kobayashi)

* #1345 Correctly set socket.remoteAddress with libuv backend (Bert Belder)

* #1429 Don't clobber quick edit mode on windows (Peter Bright)

* #1503 Make libuv backend default on unix, override with `node --use-legacy`

* #1565 Fix fs.stat for paths ending with \ on windows (Igor Zinkovsky)

* #1568 Fix x509 certificate subject parsing (Koichi Kobayashi)

* #1586 Make socket write encoding case-insensitive (Koichi Kobayashi)

* #1591, #1656, #1657 Implement fs in libuv, remove libeio and pthread-win32
  dependency on windows (Igor Zinkovsky, Ben Noordhuis, Ryan Dahl,
  Isaac Schlueter)

* #1592 Don't load-time link against CreateSymbolicLink on windows
  (Peter Bright)

* #1601 Improve API consistency when dealing with the socket underlying a HTTP
  client request (Mikeal Rogers)

* #1610 Remove DigiNotar CA from trusted list (Isaac Schlueter)

* #1617 Added some win32 os functions (Karl Skomski)

* #1624 avoid buffer overrun with 'binary' encoding (Koichi Kobayashi)

* #1633 make Buffer.write() always set _charsWritten (Koichi Kobayashi)

* #1644 Windows: set executables to be console programs (Peter Bright)

* #1651 improve inspection for sparse array (Koichi Kobayashi)

* #1672 set .code='ECONNRESET' on socket hang up errors (Ben Noordhuis)

* Add test case for foaf+ssl client certificate (Niclas Hoyer)

* Added RPATH environment variable to override run-time library paths
  (Ashok Mudukutore)

* Added TLS client-side session resumption support (Sean Cunningham)

* Added additional properties to getPeerCertificate (Nathan Rixham,
  Niclas Hoyer)

* Don't eval repl command twice when an error is thrown (Nathan Rajlich)

* Improve util.isDate() (Nathan Rajlich)

* Improvements in libuv backend and bindings, upgrade libuv to
  bd6066cb349a9b3a1b0d87b146ddaee06db31d10

* Show warning when using lib/sys.js (Maciej Malecki)

* Support plus sign in url protocol (Maciej Malecki)

* Upgrade V8 to 3.6.2


2011.08.26, Version 0.5.5 (unstable), d2d53d4bb262f517a227cc178a1648094ba54c20

* typed arrays, implementation from Plesk

* fix IP multicast on SunOS

* fix DNS lookup order: IPv4 first, IPv6 second (--use-uv only)

* remove support for UNIX datagram sockets (--use-uv only)

* UDP support for Windows (Bert Belder)

* #1572 improve tab completion for objects in the REPL (Nathan Rajlich)

* #1563 fix buffer overflow in child_process module (reported by Dean McNamee)

* #1546 fix performance regression in http module (reported by Brian Geffon)

* #1491 add PBKDF2 crypto support (Glen Low)

* #1447 remove deprecated http.cat() function (Mikeal Rogers)

* #1140 fix incorrect dispatch of vm.runInContext's filename argument
  (Antranig Basman)

* #1140 document vm.runInContext() and vm.createContext() (Antranig Basman)

* #1428 fix os.freemem() on 64 bits freebsd (Artem Zaytsev)

* #1164 make all DNS lookups async, fixes uncatchable exceptions
  (Koichi Kobayashi)

* fix incorrect ssl shutdown check (Tom Hughes)

* various cmake fixes (Tom Hughes)

* improved documentation (Koichi Kobayashi, Logan Smyth, Fedor Indutny,
  Mikeal Rogers, Maciej Małecki, Antranig Basman, Mickaël Delahaye)

* upgrade libuv to commit 835782a

* upgrade V8 to 3.5.8


2011.08.12, Version 0.5.4 (unstable), cfba1f59224ff8602c3fe9145181cad4c6df89a9

* libuv/Windows compatibility improvements

* Build on Microsoft Visual Studio via GYP. Use generate-projects.bat in the
  to build sln files. (Peter Bright, Igor Zinkovsky)

* Make Mikeal's HTTP agent client the default. Use old HTTP client with
  --use-http1

* Fixes https host header default port handling. (Mikeal Rogers)

* #1440 strip byte order marker when loading *.js and *.json files
  (Ben Noordhuis)

* #1434 Improve util.format() compatibility with browser. (Koichi Kobayashi)

* Provide unchecked uint entry points for integer Buffer.read/writeInt
  methods. (Robert Mustacchi)

* CMake improvements (Tom Huges)

* Upgrade V8 to 3.5.4.


2011.08.01, Version 0.5.3 (unstable), 4585330afef44ddfb6a4054bd9b0f190b352628b

* Fix crypto encryption/decryption with Base64. (SAWADA Tadashi)

* #243 Add an optional length argument to Buffer.write() (koichik)

* #657 convert nonbuffer data to string in fs.writeFile/Sync
  (Daniel Pihlström)

* Add process.features, remove process.useUV (Ben Noordhuis)

* #324 Fix crypto hmac to accept binary keys + add test cases from rfc 2202
  and 4231 (Stefan Bühler)

* Add Socket::bytesRead, Socket::bytesWritten (Alexander Uvarov)

* #572 Don't print result of --eval in CLI (Ben Noordhuis)

* #1223 Fix http.ClientRequest crashes if end() was called twice (koichik)

* #1383 Emit 'close' after all connections have closed (Felix Geisendörfer)

* Add sprintf-like util.format() function (Ben Noordhuis)

* Add support for TLS SNI (Fedor Indutny)

* New http agent implementation. Off by default the command line flag
  --use-http2 will enable it. "make test-http2" will run the tests
	for the new implementation. (Mikeal Rogers)

* Revert AMD compatibility. (isaacs)

* Windows: improvements, child_process support.

* Remove pkg-config file.

* Fix startup time regressions.

* doc improvements


2011.07.22, Version 0.5.2 (unstable), 08ffce1a00dde1199174b390a64a90b60768ddf5

* libuv improvements; named pipe support

* #1242 check for SSL_COMP_get_compression_methods() (Ben Noordhuis)

* #1348 remove require.paths (isaacs)

* #1349 Delimit NODE_PATH with ; on Windows (isaacs)

* #1335 Remove EventEmitter from C++

* #1357 Load json files with require() (isaacs)

* #1374 fix setting ServerResponse.statusCode in writeHead (Trent Mick)

* Fixed: GC was being run too often.

* Upgrade V8 to 3.4.14

* doc improvements


2011.07.14, Version 0.5.1 (unstable), f8bfa54d0fa509f9242637bef2869a1b1e842ec8

* #1233 Fix os.totalmem on FreeBSD amd64 (Artem Zaytsev)

* #1149 IDNA and Punycode support in url.parse
  (Jeremy Selier, Ben Noordhuis, isaacs)

* Export $CC and $CXX to uv and V8's build systems

* Include pthread-win32 static libraries in build (Igor Zinkovsky)

* #1199, #1094 Fix fs can't handle large file on 64bit platform (koichik)

* #1281 Make require a public member of module (isaacs)

* #1303 Stream.pipe returns the destination (Elijah Insua)

* #1229 Addons should not -DEV_MULTIPLICITY=0 (Brian White)

* libuv backend improvements

* Upgrade V8 to 3.4.10


2011.07.05, Version 0.5.0 (unstable), ae7ed8482ea7e53c59acbdf3cf0e0a0ae9d792cd

* New non-default libuv backend to support IOCP on Windows.
  Use --use-uv to enable.

* deprecate http.cat

* docs improved.

* add child_process.fork

* add fs.utimes() and fs.futimes() support (Ben Noordhuis)

* add process.uptime() (Tom Huges)

* add path.relative (Tony Huang)

* add os.getNetworkInterfaces()

* add remoteAddress and remotePort for client TCP connections
  (Brian White)

* add secureOptions flag, setting ciphers,
  SSL_OP_CRYPTOPRO_TLSEXT_BUG to TLS (Theo Schlossnagle)

* add process.arch (Nathan Rajlich)

* add reading/writing of floats and doubles from/to buffers (Brian White)

* Allow script to be read from stdin

* #477 add Buffer::fill method to do memset (Konstantin Käfer)

* #573 Diffie-Hellman support to crypto module (Håvard Stranden)

* #695 add 'hex' encoding to buffer (isaacs)

* #851 Update how REPLServer uses contexts (Ben Weaver)

* #853 add fs.lchow, fs.lchmod, fs.fchmod, fs.fchown (isaacs)

* #889 Allow to remove all EventEmitter listeners at once
  (Felix Geisendörfer)

* #926 OpenSSL NPN support (Fedor Indutny)

* #955 Change ^C handling in REPL (isaacs)

* #979 add support for Unix Domain Sockets to HTTP (Mark Cavage)

* #1173 #1170 add AMD, asynchronous module definition (isaacs)

* DTrace probes: support X-Forwarded-For (Dave Pacheco)


2011.09.15, Version 0.4.12 (stable)

* Improve docs

* #1563 overflow in ChildProcess custom_fd.

* #1569, parse error on multi-line HTTP headers. (Ben Noordhuis)

* #1586 net: Socket write encoding case sensitivity (koichik)

* #1610 Remove DigiNotar CA from trusted list (isaacs)

* #1624 buffer: Avoid overrun with 'binary' encoding. (koichik)

* #1633 buffer: write() should always set _charsWritten. (koichik)

* #1707 hasOwnProperty usage security hole in querystring (isaacs)

* #1719 Drain OpenSSL error queue

* Fix error reporting in net.Server.listen


2011.08.17, Version 0.4.11 (stable), a745d19ce7d1c0e3778371af4f0346be70cf2c8e

* #738 Fix crypto encryption/decryption with Base64. (SAWADA Tadashi)

* #1202 net.createConnection defer DNS lookup error events to next tick
  (Ben Noordhuis)

* #1374 fix setting ServerResponse.statusCode in writeHead (Trent Mick)

* #1417 Fix http.ClientRequest crashes if end() was called twice

* #1497 querystring: Replace 'in' test with 'hasOwnProperty' (isaacs)

* #1546 http perf improvement

* fix memleak in libeio (Tom Hughes)

* cmake improvements (Tom Hughes)

* node_net.cc: fix incorrect sizeof() (Tom Hughes)

* Windows/cygwin: no more GetConsoleTitleW errors on XP (Bert Belder)

* Doc improvments (koichik, Logan Smyth, Ben Noordhuis, Arnout Kazemier)


2011.07.19, Version 0.4.10 (stable)

* #394 Fix Buffer drops last null character in UTF-8

* #829 Backport r8577 from V8 (Ben Noordhuis)

* #877 Don't wait for HTTP Agent socket pool to establish connections.

* #915 Find kqueue on FreeBSD correctly (Brett Kiefer)

* #1085 HTTP: Fix race in abort/dispatch code (Stefan Rusu)

* #1274 debugger improvement (Yoshihiro Kikuchi)

* #1291 Properly respond to HEAD during end(body) hot path (Reid Burke)

* #1304 TLS: Fix race in abort/connection code (Stefan Rusu)

* #1360 Allow _ in url hostnames.

* Revert 37d529f8 - unbreaks debugger command parsing.

* Bring back global execScript

* Doc improvements


2011.06.29, Version 0.4.9 (stable)

* Improve documentation

* #1095 error handling bug in stream.pipe() (Felix Geisendörfer)

* #1097 Fix a few leaks in node_crypto.cc (Ben Noordhuis)

* #562 #1078 Parse file:// urls properly (Ryan Petrello)

* #880 Option to disable SSLv2 (Jérémy Lal)

* #1087 Disabling SSL compression disabled with early OpenSSLs.

* #1144 debugger: don't allow users to input non-valid commands
  (Siddharth Mahendraker)

* Perf improvement for util.inherits

* #1166 Support for signature verification with RSA/DSA public keys
  (Mark Cavage)

* #1177 Remove node_modules lookup optimization to better support
  nested project structures (Mathias Buus)

* #1203 Add missing scope.Close to fs.sendfileSync

* #1187 Support multiple 'link' headers

* #1196 Fix -e/--eval can't load module from node_modules (Koichi Kobayashi)

* Upgrade V8 to 3.1.8.25, upgrade http-parser.


2011.05.20, Version 0.4.8 (stable), 7dd22c26e4365698dc3efddf138c4d399cb912c8

* #974 Properly report traceless errors (isaacs)

* #983 Better JSON.parse error detection in REPL (isaacs)

* #836 Agent socket errors bubble up to req only if req exists

* #1041 Fix event listener leak check timing (koichik)

*	#1038 Fix dns.resolve() with 'PTR' throws Error: Unknown type "PTR"
  (koichik)

* #1073 Share SSL context between server connections (Fedor Indutny)

* Disable compression with OpenSSL. Improves memory perf.

* Implement os.totalmem() and os.freemem() for SunOS (Alexandre Marangone)

* Fix a special characters in URL regression (isaacs)

* Fix idle timeouts in HTTPS (Felix Geisendörfer)

* SlowBuffer.write() with 'ucs2' throws ReferenceError. (koichik)

* http.ServerRequest 'close' sometimes gets an error argument
  (Felix Geisendörfer)

* Doc improvements

* cleartextstream.destroy() should close(2) the socket. Previously was being
	mapped to a shutdown(2) syscall.

* No longer compile out asserts and debug statements in normal build.

* Debugger improvements.

* Upgrade V8 to 3.1.8.16.


2011.04.22, Version 0.4.7 (stable)

* Don't emit error on ECONNRESET from read() #670

* Fix: Multiple pipes to the same stream were broken #929
  (Felix Geisendörfer)

* URL parsing/formatting corrections #954 (isaacs)

* make it possible to do repl.start('', stream) (Wade Simmons)

* Add os.loadavg for SunOS (Robert Mustacchi)

* Fix timeouts with floating point numbers #897 (Jorge Chamorro Bieling)

* Improve docs.


2011.04.13, Version 0.4.6 (stable)

* Don't error on ENOTCONN from shutdown() #670

* Auto completion of built-in debugger suggests prefix match rather than
	partial match. (koichik)

* circular reference in vm modules. #822 (Jakub Lekstan)

* http response.readable should be false after 'end' #867 (Abe Fettig)

* Implement os.cpus() and os.uptime() on Solaris (Scott McWhirter)

* fs.ReadStream: Allow omission of end option for range reads #801
	(Felix Geisendörfer)

* Buffer.write() with UCS-2 should not be write partial char
	#916 (koichik)

* Pass secureProtocol through on tls.Server creation (Theo Schlossnagle)

* TLS use RC4-SHA by default

* Don't strangely drop out of event loop on HTTPS client uploads #892

* Doc improvements

* Upgrade v8 to 3.1.8.10


2011.04.01, Version 0.4.5 (stable)

* Fix listener leak in stream.pipe() (Mikeal Rogers)

* Retain buffers in fs.read/write() GH-814 (Jorge Chamorro Bieling)

* TLS performance improvements

* SlowBuffer.prototype.slice bug GH-843

* process.stderr.write should return true

* Immediate pause/resume race condition GH-535 (isaacs)

* Set default host header properly GH-721 (isaacs)

* Upgrade V8 to 3.1.8.8


2011.03.26, Version 0.4.4 (stable), 25122b986a90ba0982697b7abcb0158c302a1019

* CryptoStream.end shouldn't throw if not writable GH-820

* Drop out if connection destroyed before connect() GH-819

* expose https.Agent

* Correctly setsid in tty.open GH-815

* Bug fix for failed buffer construction

* Added support for removing .once listeners (GH-806)

* Upgrade V8 to 3.1.8.5


2011.03.18, Version 0.4.3 (stable), c095ce1a1b41ca015758a713283bf1f0bd41e4c4

* Don't decrease server connection counter again if destroy() is called more
	than once GH-431 (Andreas Reich, Anders Conbere)

* Documentation improvements (koichik)

* Fix bug with setMaxListeners GH-682

* Start up memory footprint improvement. (Tom Hughes)

* Solaris improvements.

* Buffer::Length(Buffer*) should not invoke itself recursively GH-759 (Ben
  Noordhuis)

* TLS: Advertise support for client certs GH-774 (Theo Schlossnagle)

* HTTP Agent bugs: GH-787, GH-784, GH-803.

* Don't call GetMemoryUsage every 5 seconds.

* Upgrade V8 to 3.1.8.3


2011.03.02, Version 0.4.2 (stable), 39280e1b5731f3fcd8cc42ad41b86cdfdcb6d58b

* Improve docs.

* Fix process.on edge case with signal event (Alexis Sellier)

* Pragma HTTP header comma separation

* In addition to 'aborted' emit 'close' from incoming requests
  (Felix Geisendörfer)

* Fix memleak in vm.runInNewContext

* Do not cache modules that throw exceptions (Felix Geisendörfer)

* Build system changes for libnode (Aria Stewart)

* Read up the prototype of the 'env' object. (Nathan Rajlich)

* Add 'close' and 'aborted' events to Agent responses

* http: fix missing 'drain' events (Russell Haering)

* Fix process.stdout.end() throws ENOTSOCK error. (Koichi Kobayashi)

* REPL bug fixes (isaacs)

* node_modules folders should be highest priority (isaacs)

* URL parse more safely (isaacs)

* Expose errno with a string for dns/cares (Felix Geisendörfer)

* Fix tty.setWindowSize

* spawn: setuid after chdir (isaacs)

* SIGUSR1 should break the VM without delay

* Upgrade V8 to 3.1.8.


2011.02.19, Version 0.4.1 (stable), e8aef84191bc2c1ba2bcaa54f30aabde7f03769b

* Fixed field merging with progressive fields on writeHead()
  (TJ Holowaychuk)

* Make the repl respect node_modules folders (isaacs)

* Fix for DNS fail in HTTP request (Richard Rodger)

* Default to port 80 for http.request and http.get.

* Improve V8 support for Cygwin (Bert Belder)

* Fix fs.open param parsing. (Felix Geisendörfer)

* Fixed null signal.

* Fix various HTTP and HTTPS bugs

* cmake improvements (Tom Hughes)

* Fix: TLS sockets should not be writable after 'end'

* Fix os.cpus() on cygwin (Brian White)

* MinGW: OpenSSL support (Bert Belder)

* Upgrade V8 to 3.1.5, libev to 4.4.


2011.02.10, Version 0.4.0 (stable)

* require() improvements (isaacs)
  - understand package.json (isaacs)
  - look for 'node_modules' dir

* cmake fixes (Daniel Gröber)

* http: fix buffer writes to outgoing messages (Russell Haering)

* Expose UCS-2 Encoding (Konstantin Käfer)

* Support strings for octal modes (isaacs)

* Support array-ish args to Buffer ctor (isaacs)

* cygwin and mingw improvements (Bert Belder)

* TLS improvements

* Fewer syscalls during require (Bert Belder, isaacs)

* More DTrace probes (Bryan Cantrill,  Robert Mustacchi)

* 'pipe' event on pipe() (Mikeal Rogers)

* CRL support in TLS (Theo Schlossnagle)

* HTTP header manipulation methods (Tim Caswell, Charlie Robbins)

* Upgrade V8 to 3.1.2


2011.02.04, Version 0.3.8 (unstable)

* Add req.abort() for client side requests.

* Add exception.code for easy testing:
  Example: if (err.code == 'EADDRINUSE');

* Add process.stderr.

* require.main is the main module. (Isaac Schlueter)

* dgram: setMulticastTTL, setMulticastLoopback and addMembership.
  (Joe Walnes)

* Fix throttling in TLS connections

* Add socket.bufferSize

* MinGW improvements (Bert Belder)

* Upgrade V8 to 3.1.1

2011.01.27, Version 0.3.7 (unstable)

* Expose agent in http and https client. (Mikeal Rogers)

* Fix bug in http request's end method. (Ali Farhadi)

* MinGW: better net support (Bert Belder)

* fs.open should set FD_CLOEXEC

* DTrace probes (Bryan Cantrill)

* REPL fixes and improvements (isaacs, Bert Belder)

* Fix many bugs with legacy http.Client interface

* Deprecate process.assert. Use require('assert').ok

* Add callback parameter to socket.setTimeout(). (Ali Farhadi)

* Fixing bug in http request default encoding (Ali Farhadi)

* require: A module ID with a trailing slash must be a dir.
  (isaacs)

* Add ext_key_usage to getPeerCertificate (Greg Hughes)

* Error when child_process.exec hits maxBuffer.

* Fix option parsing in tls.connect()

* Upgrade to V8 3.0.10


2011.01.21, Version 0.3.6 (unstable), bb3e71466e5240626d9d21cf791fe43e87d90011

* REPL and other improvements on MinGW (Bert Belder)

* listen/bind errors should close net.Server

* New HTTP and HTTPS client APIs

* Upgrade V8 to 3.0.9


2011.01.16, Version 0.3.5 (unstable), b622bc6305e3c675e0edfcdbaa387d849ad0bba0

* Built-in debugger improvements.

* Add setsid, setuid, setgid options to child_process.spawn
  (Isaac Schlueter)

* tty module improvements.

* Upgrade libev to 4.3, libeio to latest, c-ares to 1.7.4

* Allow third party hooks before main module load.
  (See 496be457b6a2bc5b01ec13644b9c9783976159b2)

* Don't stat() on cached modules. (Felix Geisendörfer)


2011.01.08, Version 0.3.4 (unstable)

* Primordial mingw build (Bert Belder)

* HTTPS server

* Built in debugger 'node debug script.js'

* realpath files during module load (Mihai Călin Bazon)

* Rename net.Stream to net.Socket (existing name will continue to be
  supported)

* Fix process.platform


2011.01.02, Version 0.3.3 (unstable), 57544ba1c54c7d0da890317deeb73076350c5647

* TLS improvements.

* url.parse(url, true) defaults query field to {} (Jeremy Martin)

* Upgrade V8 to 3.0.4

* Handle ECONNABORT properly (Theo Schlossnagle)

* Fix memory leaks (Tom Hughes)

* Add os.cpus(), os.freemem(), os.totalmem(), os.loadavg() and other
  functions for OSX, Linux, and Cygwin. (Brian White)

* Fix REPL syntax error bug (GH-543), improve how REPL commands are
  evaluated.

* Use process.stdin instead of process.openStdin().

* Disable TLS tests when node doesn't have OpenSSL.


2010.12.16, Version 0.3.2 (unstable), 4bb914bde9f3c2d6de00853353b6b8fc9c66143a

* Rip out the old (broken) TLS implementation introduce new tested
  implementation and API. See docs. HTTPS not supported in this release.

* Introduce 'os' and 'tty' modules.

* Callback parameters for socket.write() and socket.connect().

* Support CNAME lookups in DNS module. (Ben Noordhuis)

* cmake support (Tom Hughes)

* 'make lint'

* oprofile support (./configure --oprofile)

* Lots of bug fixes, including:
  - Memory leak in ChildProcess:Spawn(). (Tom Hughes)
  - buffer.slice(0, 0)
  - Global variable leaks
  - clearTimeouts calling multiple times (Michael W)
  - utils.inspect's detection of circular structures (Tim Cooijmans)
  - Apple's threaded write()s bug (Jorge Chamorro Bieling)
  - Make sure raw mode is disabled when exiting a terminal-based REPL.
    (Brian White)

* Deprecate process.compile, process.ENV

* Upgrade V8 to 3.0.3, upgrade http-parser.


2010.11.16, Version 0.3.1 (unstable), ce9a54aa1fbf709dd30316af8a2f14d83150e947

* TLS improvements (Paul Querna)
  - Centralize error handling in SecureStream
  - Add SecurePair for handling of a ssl/tls stream.

* New documentation organization (Micheil Smith)

* allowHalfOpen TCP connections disabled by default.

* Add C++ API for constructing fast buffer from string

* Move idle timers into its own module

* Gracefully handle EMFILE and server.maxConnections

* make "node --eval" eval in the global scope.
  (Jorge Chamorro Bieling)

* Let exit listeners know the exit code (isaacs)

* Handle cyclic links smarter in fs.realpath (isaacs)

* Remove node-repl (just use 'node' without args)

* Rewrite libeio After callback to use req->result instead of req->errorno
  for error checking (Micheil Smith)

* Remove warning about deprecating 'sys' - too aggressive

* Make writes to process.env update the real environment. (Ben Noordhuis)

* Set FD_CLOEXEC flag on stdio FDs before spawning. (Guillaume Tuton)

* Move ev_loop out of javascript

* Switch \n with \r\n for all strings printed out.

* Added support for cross compilation (Rasmus Andersson)

* Add --profile flag to configure script, enables gprof profiling.
  (Ben Noordhuis)

* writeFileSync could exhibit pathological behavior when a buffer
  could not be written to the file in a single write() call.

* new path.join behavior (isaacs)
  - Express desired path.join behavior in tests.
  - Update fs.realpath to reflect new path.join behavior
  - Update url.resolve() to use new path.join behavior.

* API: Move process.binding('evals') to require('vm')

* Fix V8 build on Cygwin (Bert Belder)

* Add ref to buffer during fs.write and fs.read

* Fix segfault on test-crypto

* Upgrade http-parser to latest and V8 to 2.5.3


2010.10.23, Version 0.3.0 (unstable) 1582cfebd6719b2d2373547994b3dca5c8c569c0

* Bugfix: Do not spin on accept() with EMFILE

* Improvements to readline.js (Trent Mick, Johan Euphrosine, Brian White)

* Safe constructors (missing 'new' doesn't segfault)

* Fix process.nextTick so thrown errors don't confuse it.
  (Benjamin Thomas)

* Allow Strings for ports on net.Server.listen (Bradley Meck)

* fs bugfixes (Tj Holowaychuk, Tobie Langel, Marco Rogers, isaacs)

* http bug fixes (Fedor Indutny, Mikeal Rogers)

* Faster buffers; breaks C++ API (Tim-Smart, Stéphan Kochen)

* crypto, tls improvements (Paul Querna)

* Add lfs flags to node addon script

* Simpler querystring parsing; breaks API (Peter Griess)

* HTTP trailers (Mark Nottingham)

* http 100-continue support (Mark Nottingham)

* Module system simplifications (Herbert Vojčík, isaacs, Tim-Smart)
  - remove require.async
  - remove registerExtension, add .extensions
  - expose require.resolve
  - expose require.cache
  - require looks in  node_modules folders

* Add --eval command line option (TJ Holowaychuk)

* Commas last in sys.inspect

* Constants moved from process object to require('constants')

* Fix parsing of linux memory (Vitali Lovich)

* inspect shows function names (Jorge Chamorro Bieling)

* uncaughtException corner cases (Felix Geisendörfer)

* TCP clients now buffer writes before connection

* Rename sys module to 'util' (Micheil Smith)

* Properly set stdio handlers to blocking on SIGTERM and SIGINT
  (Tom Hughes)

* Add destroy methods to HTTP messages

* base64 improvements (isaacs, Jorge Chamorro Bieling)

* API for defining REPL commands (Sami Samhuri)

* child_process.exec timeout fix (Aaron Heckmann)

* Upgrade V8 to 2.5.1, Libev to 4.00, libeio, http-parser


2010.08.20, Version 0.2.0, 9283e134e558900ba89d9a33c18a9bdedab07cb9

* process.title support for FreeBSD, Macintosh, Linux

* Fix OpenSSL 100% CPU usage on error (Illarionov Oleg)

* Implement net.Server.maxConnections.

* Fix process.platform, add process.version.

* Add --without-snapshot configure option.

* Readline REPL improvements (Trent Mick)

* Bug fixes.

* Upgrade V8 to 2.3.8


2010.08.13, Version 0.1.104

* Various bug fixes (console, querystring, require)

* Set cwd for child processes (Bert Belder)

* Tab completion for readline (Trent Mick)

* process.title getter/setter for OSX, Linux, Cygwin.
	(Rasmus Andersson, Bert Belder)

* Upgrade V8 to 2.3.6


2010.08.04, Version 0.1.103, 0b925d075d359d03426f0b32bb58a5e05825b4ea

* Implement keep-alive for http.Client (Mikeal Rogers)

* base64 fixes. (Ben Noordhuis)

* Fix --debug-brk (Danny Coates)

* Don't let path.normalize get above the root. (Isaac Schlueter)

* Allow signals to be used with process.on in addition to
  process.addListener. (Brian White)

* Globalize the Buffer object

* Use kqueue on recent macintosh builds

* Fix addrlen for unix_dgram sockets (Benjamin Kramer)

* Fix stats.isDirectory() and friends (Benjamin Kramer)

* Upgrade http-parser, V8 to 2.3.5


2010.07.25, Version 0.1.102, 2a4568c85f33869c75ff43ccd30f0ec188b43eab

* base64 encoding for Buffers.

* Buffer support for Cipher, Decipher, Hmac, Sign and Verify
  (Andrew Naylor)

* Support for reading byte ranges from files using fs.createReadStream.
  (Chandra Sekar)

* Fix Buffer.toString() on 0-length slices. (Peter Griess)

* Cache modules based on filename rather than ID (Isaac Schlueter)

* querystring improvments (Jan Kassens, Micheil Smith)

* Support DEL in the REPL. (Jérémy Lal)

* Upgrade http-parser, upgrade V8 to 2.3.2


2010.07.16, Version 0.1.101, 0174ceb6b24caa0bdfc523934c56af9600fa9b58

* Added env to child_process.exec (Сергей Крыжановский)

* Allow modules to optionally be loaded in separate contexts
  with env var NODE_MODULE_CONTEXTS=1.

* setTTL and setBroadcast for dgram (Matt Ranney)

* Use execPath for default NODE_PATH, not installPrefix
  (Isaac Schlueter)

* Support of console.dir + console.assert (Jerome Etienne)

* on() as alias to addListener()

* Use javascript port of Ronn to build docs (Jérémy Lal)

* Upgrade V8 to 2.3.0


2010.07.03, Version 0.1.100, a6b8586e947f9c3ced180fe68c233d0c252add8b

* process.execPath (Marshall Culpepper)

* sys.pump (Mikeal Rogers)

* Remove ini and mjsunit libraries.

* Introduce console.log() and friends.

* Switch order of arguments for Buffer.write (Blake Mizerany)

* On overlapping buffers use memmove (Matt Ranney)

* Resolve .local domains with getaddrinfo()

* Upgrade http-parser, V8 to 2.2.21


2010.06.21, Version 0.1.99, a620b7298f68f68a855306437a3b60b650d61d78

* Datagram sockets (Paul Querna)

* fs.writeFile could not handle utf8 (Felix Geisendörfer)
  and now accepts Buffers (Aaron Heckmann)

* Fix crypto memory leaks.

* A replacement for decodeURIComponent that doesn't throw.
  (Isaac Schlueter)

* Only concatenate some incoming HTTP headers. (Peter Griess)

* Upgrade V8 to 2.2.18


2010.06.11, Version 0.1.98, 10d8adb08933d1d4cea60192c2a31c56d896733d

* Port to Windows/Cygwin (Raffaele Sena)

* File descriptor passing on unix sockets. (Peter Griess)

* Simple, builtin readline library. REPL is now entered by
  executing "node" without arguments.

* Add a parameter to spawn() that sets the child's stdio file
  descriptors. (Orlando Vazquez)

* Upgrade V8 to 2.2.16, http-parser fixes, upgrade c-ares to 1.7.3.


2010.05.29, Version 0.1.97, 0c1aa36835fa6a3557843dcbc6ed6714d353a783

* HTTP throttling: outgoing messages emit 'drain' and write() returns false
  when send buffer is full.

* API: readFileSync without encoding argument now returns a Buffer

* Improve Buffer C++ API; addons now compile with debugging symbols.

* Improvements to  path.extname() and REPL; add fs.chown().

* fs.ReadStream now emits buffers, fs.readFileSync returns buffers.

* Bugfix: parsing HTTP responses to HEAD requests.

* Port to OpenBSD.

* Upgrade V8 to 2.2.12, libeio, http-parser.


2010.05.21, Version 0.1.96, 9514a4d5476225e8c8310ce5acae2857033bcaaa

* Thrown errors in http and socket call back get bubbled up.

* Add fs.fsync (Andrew Johnston)

* Bugfix: signal unregistering (Jonas Pfenniger)

* Added better error messages for async and sync fs calls with paths
  (TJ Holowaychuk)

* Support arrays and strings in buffer constructor.
  (Felix Geisendörfer)

* Fix errno reporting in DNS exceptions.

* Support buffers in fs.WriteStream.write.

* Bugfix: Safely decode a utf8 streams that are broken on a multbyte
  character (http and net). (Felix Geisendörfer)

* Make Buffer's C++ constructor public.

* Deprecate sys.p()

* FIX path.dirname('/tmp') => '/'. (Jonathan Rentzsch)


2010.05.13, Version 0.1.95, 0914d33842976c2c870df06573b68f9192a1fb7a

* Change GC idle notify so that it runs alongside setInterval

* Install node_buffer.h on make install

* fs.readFile returns Buffer by default (Tim Caswell)

* Fix error reporting in child_process callbacks

* Better logic for testing if an argument is a port

* Improve error reporting (single line "node.js:176:9" errors)

* Bugfix: Some http responses being truncated (appeared in 0.1.94)

* Fix long standing net idle timeout bugs. Enable 2 minute timeout
  by default in HTTP servers.

* Add fs.fstat (Ben Noordhuis)

* Upgrade to V8 2.2.9


2010.05.06, Version 0.1.94, f711d5343b29d1e72e87107315708e40951a7826

* Look in /usr/local/lib/node for modules, so that there's a way
  to install modules globally (Issac Schlueter)

* SSL improvements (Rhys Jones, Paulo Matias)

* Added c-ares headers for linux-arm (Jonathan Knezek)

* Add symbols to release build

* HTTP upgrade improvements, docs (Micheil Smith)

* HTTP server emits 'clientError' instead of printing message

* Bugfix: Don't emit 'error' twice from http.Client

* Bugfix: Ignore SIGPIPE

* Bugfix: destroy() instead of end() http connection at end of
  pipeline

* Bugfix: http.Client may be prematurely released back to the
  free pool.  (Thomas Lee)

* Upgrade V8 to 2.2.8


2010.04.29, Version 0.1.93, 557ba6bd97bad3afe0f9bd3ac07efac0a39978c1

  * Fixed no 'end' event on long chunked HTTP messages
    https://github.com/joyent/node/issues/77

  * Remove legacy modules http_old and tcp_old

  * Support DNS MX queries (Jérémy Lal)

  * Fix large socket write (tlb@tlb.org)

  * Fix child process exit codes (Felix Geisendörfer)

  * Allow callers to disable PHP/Rails style parameter munging in
    querystring.stringify (Thomas Lee)

  * Upgrade V8 to 2.2.6


2010.04.23, Version 0.1.92, caa828a242f39b6158084ef4376355161c14fe34

  * OpenSSL support. Still undocumented (see tests). (Rhys Jones)

  * API: Unhandled 'error' events throw.

  * Script class with eval-function-family in binding('evals') plus tests.
    (Herbert Vojcik)

  * stream.setKeepAlive (Julian Lamb)

  * Bugfix: Force no body on http 204 and 304

  * Upgrade Waf to 1.5.16, V8 to 2.2.4.2


2010.04.15, Version 0.1.91, 311d7dee19034ff1c6bc9098c36973b8d687eaba

  * Add incoming.httpVersion

  * Object.prototype problem with C-Ares binding

  * REPL can be run from multiple different streams. (Matt Ranney)

  * After V8 heap is compact, don't use a timer every 2 seconds.

  * Improve nextTick implementation.

  * Add primative support for Upgrading HTTP connections.
    (See commit log for docs 760bba5)

  * Add timeout and maxBuffer options to child_process.exec

  * Fix bugs.

  * Upgrade V8 to 2.2.3.1


2010.04.09, Version 0.1.90, 07e64d45ffa1856e824c4fa6afd0442ba61d6fd8

  * Merge writing of networking system (net2)
   - New Buffer object for binary data.
   - Support UNIX sockets, Pipes
   - Uniform stream API
   - Currently no SSL
   - Legacy modules can be accessed at 'http_old' and 'tcp_old'

  * Replace udns with c-ares. (Krishna Rajendran)

  * New documentation system using Markdown and Ronn
    (Tim Caswell, Micheil Smith)

  * Better idle-time GC

  * Countless small bug fixes.

  * Upgrade V8 to 2.2.X, WAF 1.5.15


2010.03.19, Version 0.1.33, 618296ef571e873976f608d91a3d6b9e65fe8284

  * Include lib/ directory in node executable. Compile on demand.

  * evalcx clean ups (Isaac Z. Schlueter, Tim-Smart)

  * Various fixes, clean ups

  * V8 upgraded to 2.1.5


2010.03.12, Version 0.1.32, 61c801413544a50000faa7f58376e9b33ba6254f

  * Optimize event emitter for single listener

  * Add process.evalcx, require.registerExtension (Tim Smart)

  * Replace --cflags with --vars

  * Fix bugs in fs.create*Stream (Felix Geisendörfer)

  * Deprecate process.mixin, process.unloop

  * Remove the 'Error: (no message)' exceptions, print stack
    trace instead

  * INI parser bug fixes (Isaac Schlueter)

  * FreeBSD fixes (Vanilla Hsu)

  * Upgrade to V8 2.1.3, WAF 1.5.14a, libev


2010.03.05, Version 0.1.31, 39b63dfe1737d46a8c8818c92773ef181fd174b3

  * API: - Move process.watchFile into fs module
         - Move process.inherits to sys

  * Improve Solaris port

  * tcp.Connection.prototype.write now returns boolean to indicate if
    argument was flushed to the kernel buffer.

  * Added fs.link, fs.symlink, fs.readlink, fs.realpath
    (Rasmus Andersson)

  * Add setgid,getgid (James Duncan)

  * Improve sys.inspect (Benjamin Thomas)

  * Allow passing env to child process (Isaac Schlueter)

  * fs.createWriteStream, fs.createReadStream (Felix Geisendörfer)

  * Add INI parser (Rob Ellis)

  * Bugfix: fs.readFile handling encoding (Jacek Becela)

  * Upgrade V8 to 2.1.2


2010.02.22, Version 0.1.30, bb0d1e65e1671aaeb21fac186b066701da0bc33b

  * Major API Changes

    - Promises removed. See
      http://groups.google.com/group/nodejs/msg/426f3071f3eec16b
      http://groups.google.com/group/nodejs/msg/df199d233ff17efa
      The API for fs was

         fs.readdir("/usr").addCallback(function (files) {
           puts("/usr files: " + files);
         });

      It is now

         fs.readdir("/usr", function (err, files) {
           if (err) throw err;
           puts("/usr files: " + files);
         });

    - Synchronous fs operations exposed, use with care.

    - tcp.Connection.prototype.readPause() and readResume()
      renamed to pause() and resume()

    - http.ServerResponse.prototype.sendHeader() renamed to
      writeHeader(). Now accepts reasonPhrase.

  * Compact garbage on idle.

  * Configurable debug ports, and --debug-brk (Zoran Tomicic)

  * Better command line option parsing (Jeremy Ashkenas)

  * Add fs.chmod (Micheil Smith), fs.lstat (Isaac Z. Schlueter)

  * Fixes to process.mixin (Rasmus Andersson, Benjamin Thomas)

  * Upgrade V8 to 2.1.1


2010.02.17, Version 0.1.29, 87d5e5b316a4276bcf881f176971c1a237dcdc7a

  * Major API Changes
    - Remove 'file' module
    - require('posix') -----------------> require('fs')
    - fs.cat ---------------------------> fs.readFile
    - file.write -----------------------> fs.writeFile
    - TCP 'receive' event --------------> 'data'
    - TCP 'eof' event ------------------> 'end'
    - TCP send() -----------------------> write()
    - HTTP sendBody() ------------------> write()
    - HTTP finish() --------------------> close()
    - HTTP 'body' event ----------------> 'data'
    - HTTP 'complete' event ------------> 'end'
    - http.Client.prototype.close() (formerly finish()) no longer
      takes an argument. Add the 'response' listener manually.
    - Allow strings for the flag argument to fs.open
      ("r", "r+", "w", "w+", "a", "a+")

  * Added multiple arg support for sys.puts(), print(), etc.
    (tj@vision-media.ca)

  * sys.inspect(Date) now shows the date value (Mark Hansen)

  * Calculate page size with getpagesize for armel (Jérémy Lal)

  * Bugfix: stderr flushing.

  * Bugfix: Promise late chain (Yuichiro MASUI)

  * Bugfix: wait() on fired promises
    (Felix Geisendörfer, Jonas Pfenniger)

  * Bugfix: Use InstanceTemplate() instead of PrototypeTemplate() for
    accessor methods. Was causing a crash with Eclipse debugger.
    (Zoran Tomicic)

  * Bugfix: Throw from connection.connect if resolving.
    (Reported by James Golick)


2010.02.09, Version 0.1.28, 49de41ef463292988ddacfb01a20543b963d9669

  * Use Google's jsmin.py which can be used for evil.

  * Add posix.truncate()

  * Throw errors from server.listen()

  * stdio bugfix (test by Mikeal Rogers)

  * Module system refactor (Felix Geisendörfer, Blaine Cook)

  * Add process.setuid(), getuid() (Michael Carter)

  * sys.inspect refactor (Tim Caswell)

  * Multipart library rewrite (isaacs)


2010.02.03, Version 0.1.27, 0cfa789cc530848725a8cb5595224e78ae7b9dd0

  * Implemented __dirname (Felix Geisendörfer)

  * Downcase process.ARGV, process.ENV, GLOBAL
    (now process.argv, process.env, global)

  * Bug Fix: Late promise promise callbacks firing
    (Felix Geisendörfer, Jonas Pfenniger)

  * Make assert.AssertionError instance of Error

  * Removed inline require call for querystring
    (self@cloudhead.net)

  * Add support for MX, TXT, and SRV records in DNS module.
    (Blaine Cook)

  * Bugfix: HTTP client automatically reconnecting

  * Adding OS X .dmg build scripts. (Standa Opichal)

  * Bugfix: ObjectWrap memory leak

  * Bugfix: Multipart handle Content-Type headers with charset
    (Felix Geisendörfer)

  * Upgrade http-parser to fix header overflow attack.

  * Upgrade V8 to 2.1.0

  * Various other bug fixes, performance improvements.


2010.01.20, Version 0.1.26, da00413196e432247346d9e587f8c78ce5ceb087

  * Bugfix, HTTP eof causing crash (Ben Williamson)

  * Better error message on SyntaxError

  * API: Move Promise and EventEmitter into 'events' module

  * API: Add process.nextTick()

  * Allow optional params to setTimeout, setInterval
    (Micheil Smith)

  * API: change some Promise behavior (Felix Geisendörfer)
    - Removed Promise.cancel()
    - Support late callback binding
    - Make unhandled Promise errors throw an exception

  * Upgrade V8 to 2.0.6.1

  * Solaris port (Erich Ocean)


2010.01.09, Version 0.1.25, 39ca93549af91575ca9d4cbafd1e170fbcef3dfa

  * sys.inspect() improvements (Tim Caswell)

  * path module improvements (isaacs, Benjamin Thomas)

  * API: request.uri -> request.url
    It is no longer an object, but a string. The 'url' module
    was addded to parse that string. That is, node no longer
    parses the request URL automatically.

       require('url').parse(request.url)

    is roughly equivlent to the old request.uri object.
    (isaacs)

  * Bugfix: Several libeio related race conditions.

  * Better errors for multipart library (Felix Geisendörfer)

  * Bugfix: Update node-waf version to 1.5.10

  * getmem for freebsd (Vanilla Hsu)


2009.12.31, Version 0.1.24, 642c2773a7eb2034f597af1cd404b9e086b59632

  * Bugfix: don't chunk responses to HTTP/1.0 clients, even if
    they send Connection: Keep-Alive (e.g. wget)

  * Bugfix: libeio race condition

  * Bugfix: Don't segfault on unknown http method

  * Simplify exception reporting

  * Upgrade V8 to 2.0.5.4


2009.12.22, Version 0.1.23, f91e347eeeeac1a8bd6a7b462df0321b60f3affc

  * Bugfix: require("../blah") issues (isaacs)

  * Bugfix: posix.cat (Jonas Pfenniger)

  * Do not pause request for multipart parsing (Felix Geisendörfer)


2009.12.19, Version 0.1.22, a2d809fe902f6c4102dba8f2e3e9551aad137c0f

  * Bugfix: child modules get wrong id with "index.js" (isaacs)

  * Bugfix: require("../foo") cycles (isaacs)

  * Bugfix: require() should throw error if module does.

  * New URI parser stolen from Narwhal (isaacs)

  * Bugfix: correctly check kqueue and epoll. (Rasmus Andersson)

  * Upgrade WAF to 1.5.10

  * Bugfix: posix.statSync() was crashing

  * Statically define string symbols for performance improvement

  * Bugfix: ARGV[0] weirdness

  * Added superCtor to ctor.super_ instead superCtor.prototype.
    (Johan Dahlberg)

  * http-parser supports webdav methods

  * API: http.Client.prototype.request() (Christopher Lenz)


2009.12.06, Version 0.1.21, c6affb64f96a403a14d20035e7fbd6d0ce089db5

  * Feature: Add HTTP client TLS support (Rhys Jones)

  * Bugfix: use --jobs=1 with WAF

  * Bugfix: Don't use chunked encoding for 1.0 requests

  * Bugfix: Duplicated header weren't handled correctly

  * Improve sys.inspect (Xavier Shay)

  * Upgrade v8 to 2.0.3

  * Use CommonJS assert API (Felix Geisendörfer, Karl Guertin)


2009.11.28, Version 0.1.20, aa42c6790da8ed2cd2b72051c07f6251fe1724d8

  * Add gnutls version to configure script

  * Add V8 heap info to process.memoryUsage()

  * process.watchFile callback has 2 arguments with the stat object
    (choonkeat@gmail.com)


2009.11.28, Version 0.1.19, 633d6be328708055897b72327b88ac88e158935f

  * Feature: Initial TLS support for TCP servers and clients.
    (Rhys Jones)

  * Add options to process.watchFile()

  * Add process.umask() (Friedemann Altrock)

  * Bugfix: only detach timers when active.

  * Bugfix: lib/file.js write(), shouldn't always emit errors or success
    (onne@onnlucky.com)

  * Bugfix: Memory leak in fs.write
    (Reported by onne@onnlucky.com)

  * Bugfix: Fix regular expressions detecting outgoing message headers.
    (Reported by Elliott Cable)

  * Improvements to Multipart parser (Felix Geisendörfer)

  * New HTTP parser

  * Upgrade v8 to 2.0.2


2009.11.17, Version 0.1.18, 027829d2853a14490e6de9fc5f7094652d045ab8

  * Feature: process.watchFile() process.unwatchFile()

  * Feature: "uncaughtException" event on process
    (Felix Geisendörfer)

  * Feature: 'drain' event to tcp.Connection

  * Bugfix: Promise.timeout() blocked the event loop
    (Felix Geisendörfer)

  * Bugfix: sendBody() and chunked utf8 strings
    (Felix Geisendörfer)

  * Supply the strerror as a second arg to the tcp.Connection close
    event (Johan Sørensen)

  * Add EventEmitter.removeListener (frodenius@gmail.com)

  * Format JSON for inspecting objects (Felix Geisendörfer)

  * Upgrade libev to latest CVS


2009.11.07, Version 0.1.17, d1f69ef35dac810530df8249d523add168e09f03

  * Feature: process.chdir() (Brandon Beacher)

  * Revert http parser upgrade. (b893859c34f05db5c45f416949ebc0eee665cca6)
    Broke keep-alive.

  * API: rename process.inherits to sys.inherits


2009.11.03, Version 0.1.16, 726865af7bbafe58435986f4a193ff11c84e4bfe

  * API: Use CommonJS-style module requiring
    - require("/sys.js") becomes require("sys")
    - require("circle.js") becomes require("./circle")
    - process.path.join() becomes require("path").join()
    - __module becomes module

  * API: Many namespacing changes
    - Move node.* into process.*
    - Move node.dns into module "dns"
    - Move node.fs into module "posix"
    - process is no longer the global object. GLOBAL is.

  For more information on the API changes see:
    http://thread.gmane.org/gmane.comp.lang.javascript.nodejs/6
    http://thread.gmane.org/gmane.comp.lang.javascript.nodejs/14

  * Feature: process.platform, process.memoryUsage()

  * Feature: promise.cancel() (Felix Geisendörfer)

  * Upgrade V8 to 1.3.18


2009.10.28, Version 0.1.15, eca2de73ed786b935507fd1c6faccd8df9938fd3

  * Many build system fixes (esp. for OSX users)

  * Feature: promise.timeout() (Felix Geisendörfer)

  * Feature: Added external interface for signal handlers, process.pid, and
    process.kill() (Brandon Beacher)

  * API: Rename node.libraryPaths to require.paths

  * Bugfix: 'data' event for stdio should emit a string

  * Large file support

  * Upgrade http_parser

  * Upgrade v8 to 1.3.16


2009.10.09, Version 0.1.14, b12c809bb84d1265b6a4d970a5b54ee8a4890513

  * Feature: Improved addon builds with node-waf

  * Feature: node.SignalHandler (Brandon Beacher)

  * Feature: Enable V8 debugging (but still need to make a debugger)

  * API: Rename library /utils.js to /sys.js

  * Clean up Node's build system

  * Don't use parseUri for HTTP server

  * Remove node.pc

  * Don't use /bin/sh to create child process except with exec()

  * API: Add __module to reference current module

  * API: Remove include() add node.mixin()

  * Normalize http headers; "Content-Length" becomes "content-length"

  * Upgrade V8 to 1.3.15


2009.09.30, Version 0.1.13, 58493bb05b3da3dc8051fabc0bdea9e575c1a107

  * Feature: Multipart stream parser (Felix Geisendörfer)

  * API: Move node.puts(), node.exec() and others to /utils.js

  * API: Move http, tcp libraries to /http.js and /tcp.js

  * API: Rename node.exit() to process.exit()

  * Bugfix: require() and include() should work in callbacks.

  * Pass the Host header in http.cat calls

  * Add warning when coroutine stack size grows too large.

  * Enhance repl library (Ray Morgan)

  * Bugfix: build script for
      GCC 4.4 (removed -Werror in V8),
      on Linux 2.4,
      and with Python 2.4.4.

  * Add read() and write() to /file.js to read and write
    whole files at once.


2009.09.24, Version 0.1.12, 2f56ccb45e87510de712f56705598b3b4e3548ec

  * Feature: System modules, node.libraryPaths

  * API: Remove "raw" encoding, rename "raws" to "binary".

  * API: Added connection.setNoDElay() to disable Nagle algo.

  * Decrease default TCP server backlog to 128

  * Bugfix: memory leak involving node.fs.* methods.

  * Upgrade v8 to 1.3.13


2009.09.18, Version 0.1.11, 5ddc4f5d0c002bac0ae3d62fc0dc58f0d2d83ec4

  * API: default to utf8 encoding for node.fs.cat()

  * API: add node.exec()

  * API: node.fs.read() takes a normal encoding parameter.

  * API: Change arguments of emit(), emitSuccess(), emitError()

  * Bugfix: node.fs.write() was stack allocating buffer.

  * Bugfix: ReportException shouldn't forget the top frame.

  * Improve buffering for HTTP outgoing messages

  * Fix and reenable x64 macintosh build.

  * Upgrade v8 to 1.3.11


2009.09.11, Version 0.1.10, 12bb0d46ce761e3d00a27170e63b40408c15b558

  * Feature: raw string encoding "raws"

  * Feature: access to environ through "ENV"

  * Feature: add isDirectory, isFile, isSocket, ... methods
    to stats object.

  * Bugfix: Internally use full paths when loading modules
    this fixes a shebang loading problem.

  * Bugfix: Add '--' command line argument for seperating v8
    args from program args.

  * Add man page.

  * Add node-repl

  * Upgrade v8 to 1.3.10

2009.09.05, Version 0.1.9, d029764bb32058389ecb31ed54a5d24d2915ad4c

  * Bugfix: Compile on Snow Leopard.

  * Bugfix: Malformed URIs raising exceptions.

2009.09.04, Version 0.1.8, e6d712a937b61567e81b15085edba863be16ba96

  * Feature: External modules

  * Feature: setTimeout() for node.tcp.Connection

  * Feature: add node.cwd(), node.fs.readdir(), node.fs.mkdir()

  * Bugfix: promise.wait() releasing out of order.

  * Bugfix: Asyncly do getaddrinfo() on Apple.

  * Disable useless evcom error messages.

  * Better stack traces.

  * Built natively on x64.

  * Upgrade v8 to 1.3.9

2009.08.27, Version 0.1.7, f7acef9acf8ba8433d697ad5ed99d2e857387e4b

  * Feature: global 'process' object. Emits "exit".

  * Feature: promise.wait()

  * Feature: node.stdio

  * Feature: EventEmitters emit "newListener" when listeners are
    added

  * API:  Use flat object instead of array-of-arrays for HTTP
    headers.

  * API: Remove buffered file object (node.File)

  * API: require(), include() are synchronous. (Uses
    continuations.)

  * API: Deprecate onLoad and onExit.

  * API: Rename node.Process to node.ChildProcess

  * Refactor node.Process to take advantage of evcom_reader/writer.

  * Upgrade v8 to 1.3.7

2009.08.22, Version 0.1.6, 9c97b1db3099d61cd292aa59ec2227a619f3a7ab

  * Bugfix: Ignore SIGPIPE.

2009.08.21, Version 0.1.5, b0fd3e281cb5f7cd8d3a26bd2b89e1b59998e5ed

  * Bugfix: Buggy connections could crash node.js. Now check
    connection before sending data every time (Kevin van Zonneveld)

  * Bugfix: stdin fd (0) being ignored by node.File. (Abe Fettig)

  * API: Remove connnection.fullClose()

  * API: Return the EventEmitter from addListener for chaining.

  * API: tcp.Connection "disconnect" event renamed to "close"

  * Upgrade evcom
    Upgrade v8 to 1.3.6

2009.08.13, Version 0.1.4, 0f888ed6de153f68c17005211d7e0f960a5e34f3

  * Major refactor to evcom.

  * Enable test-tcp-many-clients.

  * Add -m32 gcc flag to udns.

  * Add connection.readPause() and connection.readResume()
    Add IncomingMessage.prototype.pause() and resume().

  * Fix http benchmark. Wasn't correctly dispatching.

  * Bugfix: response.setBodyEncoding("ascii") not working.

  * Bugfix: Negative ints in HTTP's on_body and node.fs.read()

  * Upgrade v8 to 1.3.4
    Upgrade libev to 3.8
    Upgrade http_parser to v0.2

2009.08.06, Version 0.1.3, 695f0296e35b30cf8322fd1bd934810403cca9f3

  * Upgrade v8 to 1.3.2

  * Bugfix: node.http.ServerRequest.setBodyEncoding('ascii') not
    working

  * Bugfix: node.encodeUtf8 was broken. (Connor Dunn)

  * Add ranlib to udns Makefile.

  * Upgrade evcom - fix accepting too many connections issue.

  * Initial support for shebang

  * Add simple command line switches

  * Add node.version API


2009.08.01, Version 0.1.2, 025a34244d1cea94d6d40ad7bf92671cb909a96c

  * Add DNS API

  * node.tcp.Server's backlog option is now an argument to listen()

  * Upgrade V8 to 1.3.1

  * Bugfix: Default to chunked for client requests without
    Content-Length.

  * Bugfix: Line numbers in stack traces.

  * Bugfix: negative integers in raw encoding stream

  * Bugfix: node.fs.File was not passing args to promise callbacks.


2009.07.27, Version 0.1.1, 77d407df2826b20e9177c26c0d2bb4481e497937

  * Simplify and clean up ObjectWrap.

  * Upgrade liboi (which is now called evcom)
    Upgrade libev to 3.7
    Upgrade V8 to 1.2.14

  * Array.prototype.encodeUtf8 renamed to node.encodeUtf8(array)

  * Move EventEmitter.prototype.emit() completely into C++.

  * Bugfix: Fix memory leak in event emitters.
    http://groups.google.com/group/nodejs/browse_thread/thread/a8d1dfc2fd57a6d1

  * Bugfix: Had problems reading scripts with non-ascii characters.

  * Bugfix: Fix Detach() in node::Server

  * Bugfix: Sockets not properly reattached if reconnected during
    disconnect event.

  * Bugfix: Server-side clients not attached between creation and
    on_connect.

  * Add 'close' event to node.tcp.Server

  * Simplify and clean up http.js. (Takes more advantage of event
    infrastructure.)

  * Add benchmark scripts. Run with "make benchmark".


2009.06.30, Version 0.1.0, 0fe44d52fe75f151bceb59534394658aae6ac328

  * Update documentation, use asciidoc.

  * EventEmitter and Promise interfaces. (Breaks previous API.)

  * Remove node.Process constructor in favor of node.createProcess

  * Add -m32 flags for compiling on x64 platforms.
    (Thanks to András Bártházi)

  * Upgrade v8 to 1.2.10 and libev to 3.6

  * Bugfix: Timer::RepeatSetter wasn't working.

  * Bugfix: Spawning many processes in a loop
    (reported by Felix Geisendörfer)


2009.06.24, Version 0.0.6, fbe0be19ebfb422d8fa20ea5204c1713e9214d5f

  * Load modules via HTTP URLs (Urban Hafner)

  * Bugfix: Add HTTPConnection->size() and HTTPServer->size()

  * New node.Process API

  * Clean up build tools, use v8's test runner.

  * Use ev_unref() instead of starting/stopping the eio thread
    pool watcher.


2009.06.18, Version 0.0.5, 3a2b41de74b6c343b8464a68eff04c4bfd9aebea

  * Support for IPv6

  * Remove namespace node.constants

  * Upgrade v8 to 1.2.8.1

  * Accept ports as strings in the TCP client and server.

  * Bugfix: HTTP Client race

  * Bugfix: freeaddrinfo() wasn't getting called after
    getaddrinfo() for TCP servers

  * Add "opening" to TCP client readyState

  * Add remoteAddress to TCP client

  * Add global print() function.


2009.06.13, Version 0.0.4, 916b9ca715b229b0703f0ed6c2fc065410fb189c

 * Add interrupt() method to server-side HTTP requests.

 * Bugfix: onBodyComplete was not getting called on server-side
   HTTP


2009.06.11, Version 0.0.3, 6e0dfe50006ae4f5dac987f055e0c9338662f40a

 * Many bug fixes including the problem with http.Client on
   macintosh

 * Upgrades v8 to 1.2.7

 * Adds onExit hook

 * Guard against buffer overflow in http parser

 * require() and include() now need the ".js" extension

 * http.Client uses identity transfer encoding by default.<|MERGE_RESOLUTION|>--- conflicted
+++ resolved
@@ -1,4 +1,3 @@
-<<<<<<< HEAD
 2012.02.23, Version 0.7.5 (unstable)
 
 * startup speed improvements (Maciej Małecki)
@@ -132,8 +131,9 @@
 * Use isolates for internal debugger (Fedor Indutny)
 
 * Bug fixes
-=======
-2012.03.02 Version 0.6.12 (stable)
+
+
+2012.03.02 Version 0.6.12 (stable), 48a2d34cfe6b7e1c9d15202a4ef5e3c82d1fba35
 
 * Upgrade V8 to 3.6.6.24
 
@@ -171,7 +171,6 @@
   - support installing uncompressed tars or single file modules from urls etc.
   - don't run make clean on rebuild
   - support HTTPS-over-HTTP proxy tunneling
->>>>>>> 5ca5ec33
 
 
 2012.02.17 Version 0.6.11 (stable), 1eb1fe32250fc88cb5b0a97cddf3e02be02e3f4a
